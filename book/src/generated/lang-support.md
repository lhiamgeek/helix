--- conflicted
+++ resolved
@@ -1,136 +1,12 @@
-<<<<<<< HEAD
-| Language | Syntax Highlighting | Treesitter Textobjects | Auto Indent | Default LSP |
-| --- | --- | --- | --- | --- |
-| astro | ✓ |  |  |  |
-| awk | ✓ | ✓ |  | `awk-language-server` |
-| bash | ✓ |  |  | `bash-language-server` |
-| bass | ✓ |  |  | `bass` |
-| beancount | ✓ |  |  |  |
-| c | ✓ | ✓ | ✓ | `clangd` |
-| c-sharp | ✓ | ✓ |  | `OmniSharp` |
-| cairo | ✓ |  |  |  |
-| clojure | ✓ |  |  | `clojure-lsp` |
-| cmake | ✓ | ✓ | ✓ | `cmake-language-server` |
-| comment | ✓ |  |  |  |
-| cpon | ✓ |  | ✓ |  |
-| cpp | ✓ | ✓ | ✓ | `clangd` |
-| css | ✓ |  |  | `vscode-css-language-server` |
-| cue | ✓ |  |  | `cuelsp` |
-| dart | ✓ |  | ✓ | `dart` |
-| devicetree | ✓ |  |  |  |
-| diff | ✓ |  |  |  |
-| dockerfile | ✓ |  |  | `docker-langserver` |
-| dot | ✓ |  |  | `dot-language-server` |
-| edoc | ✓ |  |  |  |
-| eex | ✓ |  |  |  |
-| ejs | ✓ |  |  |  |
-| elixir | ✓ | ✓ |  | `elixir-ls` |
-| elm | ✓ |  |  | `elm-language-server` |
-| elvish | ✓ |  |  | `elvish` |
-| erb | ✓ |  |  |  |
-| erlang | ✓ | ✓ |  | `erlang_ls` |
-| esdl | ✓ |  |  |  |
-| fish | ✓ | ✓ | ✓ |  |
-| fortran | ✓ |  | ✓ | `fortls` |
-| gdscript | ✓ | ✓ |  |  |
-| git-attributes | ✓ |  |  |  |
-| git-commit | ✓ |  |  |  |
-| git-config | ✓ |  |  |  |
-| git-ignore | ✓ |  |  |  |
-| git-rebase | ✓ |  |  |  |
-| gleam | ✓ | ✓ |  | `gleam` |
-| glsl | ✓ | ✓ | ✓ |  |
-| go | ✓ | ✓ | ✓ | `gopls` |
-| godot-resource | ✓ |  |  |  |
-| gomod | ✓ |  |  | `gopls` |
-| gotmpl | ✓ |  |  | `gopls` |
-| gowork | ✓ |  |  | `gopls` |
-| graphql | ✓ |  |  |  |
-| hare | ✓ |  |  |  |
-| haskell | ✓ |  |  | `haskell-language-server-wrapper` |
-| hcl | ✓ |  | ✓ | `terraform-ls` |
-| heex | ✓ | ✓ |  |  |
-| html | ✓ |  |  | `vscode-html-language-server` |
-| idris |  |  |  | `idris2-lsp` |
-| iex | ✓ |  |  |  |
-| java | ✓ |  |  | `jdtls` |
-| javascript | ✓ | ✓ | ✓ | `typescript-language-server` |
-| jsdoc | ✓ |  |  |  |
-| json | ✓ |  | ✓ | `vscode-json-language-server` |
-| jsonnet | ✓ |  |  | `jsonnet-language-server` |
-| jsx | ✓ | ✓ | ✓ | `typescript-language-server` |
-| julia | ✓ |  |  | `julia` |
-| kotlin | ✓ |  |  | `kotlin-language-server` |
-| latex | ✓ | ✓ |  | `texlab` |
-| lean | ✓ |  |  | `lean` |
-| ledger | ✓ |  |  |  |
-| llvm | ✓ | ✓ | ✓ |  |
-| llvm-mir | ✓ | ✓ | ✓ |  |
-| llvm-mir-yaml | ✓ |  | ✓ |  |
-| lua | ✓ |  | ✓ | `lua-language-server` |
-| make | ✓ |  |  |  |
-| markdown | ✓ |  |  | `marksman` |
-| markdown.inline | ✓ |  |  |  |
-| meson | ✓ |  | ✓ |  |
-| mint |  |  |  | `mint` |
-| nickel | ✓ |  | ✓ | `nls` |
-| nix | ✓ |  |  | `rnix-lsp` |
-| nu | ✓ |  |  |  |
-| ocaml | ✓ |  | ✓ | `ocamllsp` |
-| ocaml-interface | ✓ |  |  | `ocamllsp` |
-| odin | ✓ |  |  | `ols` |
-| openscad | ✓ |  |  | `openscad-lsp` |
-| org | ✓ |  |  |  |
-| pascal | ✓ | ✓ |  | `pasls` |
-| perl | ✓ | ✓ | ✓ |  |
-| php | ✓ | ✓ | ✓ | `intelephense` |
-| prisma | ✓ |  |  | `prisma-language-server` |
-| prolog |  |  |  | `swipl` |
-| protobuf | ✓ |  | ✓ |  |
-| python | ✓ | ✓ |  | `pylsp` |
-| r | ✓ |  |  | `R` |
-| racket |  |  |  | `racket` |
-| regex | ✓ |  |  |  |
-| rescript | ✓ | ✓ |  | `rescript-language-server` |
-| rmarkdown | ✓ |  | ✓ | `R` |
-| ron | ✓ |  | ✓ |  |
-| ruby | ✓ | ✓ | ✓ | `solargraph` |
-| rust | ✓ | ✓ | ✓ | `rust-analyzer` |
-| scala | ✓ |  | ✓ | `metals` |
-| scheme | ✓ |  |  |  |
-| scss | ✓ |  |  | `vscode-css-language-server` |
-| slint | ✓ |  | ✓ | `slint-lsp` |
-| sml | ✓ |  |  |  |
-| solidity | ✓ |  |  | `solc` |
-| sql | ✓ |  |  |  |
-| sshclientconfig | ✓ |  |  |  |
-| starlark | ✓ | ✓ |  |  |
-| svelte | ✓ |  |  | `svelteserver` |
-| swift | ✓ |  |  | `sourcekit-lsp` |
-| tablegen | ✓ | ✓ | ✓ |  |
-| task | ✓ |  |  |  |
-| tfvars |  |  |  | `terraform-ls` |
-| toml | ✓ |  |  | `taplo` |
-| tsq | ✓ |  |  |  |
-| tsx | ✓ | ✓ | ✓ | `typescript-language-server` |
-| twig | ✓ |  |  |  |
-| typescript | ✓ | ✓ | ✓ | `typescript-language-server` |
-| ungrammar | ✓ |  |  |  |
-| v | ✓ |  |  | `vls` |
-| vala | ✓ |  |  | `vala-language-server` |
-| verilog | ✓ | ✓ |  | `svlangserver` |
-| vue | ✓ |  |  | `vls` |
-| wgsl | ✓ |  |  | `wgsl_analyzer` |
-| xit | ✓ |  |  |  |
-| yaml | ✓ |  | ✓ | `yaml-language-server` |
-| zig | ✓ |  | ✓ | `zls` |
-=======
 | Language | Syntax Highlighting | Treesitter Textobjects | Auto Indent | Rainbow Pairs | Default LSP |
 | --- | --- | --- | --- | --- | --- |
+| astro | ✓ |  |  |  |  |
+| awk | ✓ | ✓ |  |  | `awk-language-server` |
 | bash | ✓ |  |  | ✓ | `bash-language-server` |
+| bass | ✓ |  |  |  | `bass` |
 | beancount | ✓ |  |  |  |  |
 | c | ✓ | ✓ | ✓ | ✓ | `clangd` |
-| c-sharp | ✓ |  |  |  | `OmniSharp` |
+| c-sharp | ✓ | ✓ |  |  | `OmniSharp` |
 | cairo | ✓ |  |  |  |  |
 | clojure | ✓ |  |  | ✓ | `clojure-lsp` |
 | cmake | ✓ | ✓ | ✓ |  | `cmake-language-server` |
@@ -140,7 +16,8 @@
 | css | ✓ |  |  | ✓ | `vscode-css-language-server` |
 | cue | ✓ |  |  |  | `cuelsp` |
 | dart | ✓ |  | ✓ |  | `dart` |
-| devicetree | ✓ |  | ✓ |  |  |
+| devicetree | ✓ |  |  |  |  |
+| diff | ✓ |  |  |  |  |
 | dockerfile | ✓ |  |  |  | `docker-langserver` |
 | dot | ✓ |  |  |  | `dot-language-server` |
 | edoc | ✓ |  |  |  |  |
@@ -151,23 +28,24 @@
 | elvish | ✓ |  |  |  | `elvish` |
 | erb | ✓ |  |  |  |  |
 | erlang | ✓ | ✓ |  | ✓ | `erlang_ls` |
+| esdl | ✓ |  |  |  |  |
 | fish | ✓ | ✓ | ✓ |  |  |
 | fortran | ✓ |  | ✓ |  | `fortls` |
-| gdscript | ✓ |  | ✓ |  |  |
+| gdscript | ✓ | ✓ |  |  |  |
 | git-attributes | ✓ |  |  |  |  |
 | git-commit | ✓ |  |  |  |  |
 | git-config | ✓ |  |  |  |  |
-| git-diff | ✓ |  |  |  |  |
 | git-ignore | ✓ |  |  |  |  |
 | git-rebase | ✓ |  |  |  |  |
 | gleam | ✓ | ✓ |  |  | `gleam` |
 | glsl | ✓ | ✓ | ✓ |  |  |
 | go | ✓ | ✓ | ✓ | ✓ | `gopls` |
+| godot-resource | ✓ |  |  |  |  |
 | gomod | ✓ |  |  |  | `gopls` |
 | gotmpl | ✓ |  |  |  | `gopls` |
 | gowork | ✓ |  |  |  | `gopls` |
 | graphql | ✓ |  |  |  |  |
-| hare | ✓ |  | ✓ |  |  |
+| hare | ✓ |  |  |  |  |
 | haskell | ✓ |  |  |  | `haskell-language-server-wrapper` |
 | hcl | ✓ |  | ✓ |  | `terraform-ls` |
 | heex | ✓ | ✓ |  |  |  |
@@ -178,6 +56,7 @@
 | javascript | ✓ | ✓ | ✓ | ✓ | `typescript-language-server` |
 | jsdoc | ✓ |  |  |  |  |
 | json | ✓ |  | ✓ | ✓ | `vscode-json-language-server` |
+| jsonnet | ✓ |  |  |  | `jsonnet-language-server` |
 | jsx | ✓ | ✓ | ✓ | ✓ | `typescript-language-server` |
 | julia | ✓ |  |  |  | `julia` |
 | kotlin | ✓ |  |  |  | `kotlin-language-server` |
@@ -189,18 +68,19 @@
 | llvm-mir-yaml | ✓ |  | ✓ |  |  |
 | lua | ✓ |  | ✓ |  | `lua-language-server` |
 | make | ✓ |  |  |  |  |
-| markdown | ✓ |  |  |  |  |
+| markdown | ✓ |  |  |  | `marksman` |
 | markdown.inline | ✓ |  |  |  |  |
 | meson | ✓ |  | ✓ |  |  |
 | mint |  |  |  |  | `mint` |
 | nickel | ✓ |  | ✓ |  | `nls` |
-| nix | ✓ |  | ✓ | ✓ | `rnix-lsp` |
+| nix | ✓ |  |  | ✓ | `rnix-lsp` |
 | nu | ✓ |  |  |  |  |
 | ocaml | ✓ |  | ✓ |  | `ocamllsp` |
 | ocaml-interface | ✓ |  |  |  | `ocamllsp` |
 | odin | ✓ |  |  |  | `ols` |
-| openscad | ✓ |  |  |  | `openscad-language-server` |
+| openscad | ✓ |  |  |  | `openscad-lsp` |
 | org | ✓ |  |  |  |  |
+| pascal | ✓ | ✓ |  |  | `pasls` |
 | perl | ✓ | ✓ | ✓ |  |  |
 | php | ✓ | ✓ | ✓ |  | `intelephense` |
 | prisma | ✓ |  |  |  | `prisma-language-server` |
@@ -219,11 +99,12 @@
 | scheme | ✓ |  |  | ✓ |  |
 | scss | ✓ |  |  | ✓ | `vscode-css-language-server` |
 | slint | ✓ |  | ✓ |  | `slint-lsp` |
+| sml | ✓ |  |  |  |  |
 | solidity | ✓ |  |  |  | `solc` |
 | sql | ✓ |  |  |  |  |
 | sshclientconfig | ✓ |  |  |  |  |
 | starlark | ✓ | ✓ |  | ✓ |  |
-| svelte | ✓ |  | ✓ |  | `svelteserver` |
+| svelte | ✓ |  |  |  | `svelteserver` |
 | swift | ✓ |  |  |  | `sourcekit-lsp` |
 | tablegen | ✓ | ✓ | ✓ |  |  |
 | task | ✓ |  |  |  |  |
@@ -239,6 +120,6 @@
 | verilog | ✓ | ✓ |  |  | `svlangserver` |
 | vue | ✓ |  |  |  | `vls` |
 | wgsl | ✓ |  |  |  | `wgsl_analyzer` |
+| xit | ✓ |  |  |  |  |
 | yaml | ✓ |  | ✓ | ✓ | `yaml-language-server` |
-| zig | ✓ |  | ✓ |  | `zls` |
->>>>>>> be2e9f49
+| zig | ✓ |  | ✓ |  | `zls` |
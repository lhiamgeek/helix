use crate::{
    compositor::{Component, Compositor, Context, Event, EventResult},
    ctrl, key, shift,
<<<<<<< HEAD
    ui::{self, editor::DocHighlights, EditorView},
=======
    ui::{self, fuzzy_match::FuzzyQuery, EditorView},
>>>>>>> 435a5581
};
use tui::{
    buffer::Buffer as Surface,
    widgets::{Block, BorderType, Borders},
};

use fuzzy_matcher::skim::SkimMatcherV2 as Matcher;
use tui::widgets::Widget;

use std::time::Instant;
use std::{
    cmp::Reverse,
    collections::HashMap,
    io::Read,
    path::{Path, PathBuf},
};

use crate::ui::{Prompt, PromptEvent};
use helix_core::{movement::Direction, Position};
use helix_view::{
    editor::Action,
    graphics::{CursorKind, Margin, Modifier, Rect},
    Document, Editor,
};

use super::menu::Item;

pub const MIN_AREA_WIDTH_FOR_PREVIEW: u16 = 72;
/// Biggest file size to preview in bytes
pub const MAX_FILE_SIZE_FOR_PREVIEW: u64 = 10 * 1024 * 1024;

/// File path and range of lines (used to align and highlight lines)
pub type FileLocation = (PathBuf, Option<(usize, usize)>);

pub struct FilePicker<T: Item> {
    picker: Picker<T>,
    pub truncate_start: bool,
    /// Caches paths to documents
    preview_cache: HashMap<PathBuf, CachedPreview>,
    read_buffer: Vec<u8>,
    /// Given an item in the picker, return the file path and line number to display.
    file_fn: Box<dyn Fn(&Editor, &T) -> Option<FileLocation>>,
}

pub enum CachedPreview {
    Document(Box<Document>),
    Binary,
    LargeFile,
    NotFound,
}

// We don't store this enum in the cache so as to avoid lifetime constraints
// from borrowing a document already opened in the editor.
pub enum Preview<'picker, 'editor> {
    Cached(&'picker CachedPreview),
    EditorDocument(&'editor Document),
}

impl Preview<'_, '_> {
    fn document(&self) -> Option<&Document> {
        match self {
            Preview::EditorDocument(doc) => Some(doc),
            Preview::Cached(CachedPreview::Document(doc)) => Some(doc),
            _ => None,
        }
    }

    /// Alternate text to show for the preview.
    fn placeholder(&self) -> &str {
        match *self {
            Self::EditorDocument(_) => "<File preview>",
            Self::Cached(preview) => match preview {
                CachedPreview::Document(_) => "<File preview>",
                CachedPreview::Binary => "<Binary file>",
                CachedPreview::LargeFile => "<File too large to preview>",
                CachedPreview::NotFound => "<File not found>",
            },
        }
    }
}

impl<T: Item> FilePicker<T> {
    pub fn new(
        options: Vec<T>,
        editor_data: T::Data,
        callback_fn: impl Fn(&mut Context, &T, Action) + 'static,
        preview_fn: impl Fn(&Editor, &T) -> Option<FileLocation> + 'static,
    ) -> Self {
        let truncate_start = true;
        let mut picker = Picker::new(options, editor_data, callback_fn);
        picker.truncate_start = truncate_start;

        Self {
            picker,
            truncate_start,
            preview_cache: HashMap::new(),
            read_buffer: Vec::with_capacity(1024),
            file_fn: Box::new(preview_fn),
        }
    }

    pub fn truncate_start(mut self, truncate_start: bool) -> Self {
        self.truncate_start = truncate_start;
        self.picker.truncate_start = truncate_start;
        self
    }

    fn current_file(&self, editor: &Editor) -> Option<FileLocation> {
        self.picker
            .selection()
            .and_then(|current| (self.file_fn)(editor, current))
            .and_then(|(path, line)| {
                helix_core::path::get_canonicalized_path(&path)
                    .ok()
                    .zip(Some(line))
            })
    }

    /// Get (cached) preview for a given path. If a document corresponding
    /// to the path is already open in the editor, it is used instead.
    fn get_preview<'picker, 'editor>(
        &'picker mut self,
        path: &Path,
        editor: &'editor Editor,
    ) -> Preview<'picker, 'editor> {
        if let Some(doc) = editor.document_by_path(path) {
            return Preview::EditorDocument(doc);
        }

        if self.preview_cache.contains_key(path) {
            return Preview::Cached(&self.preview_cache[path]);
        }

        let data = std::fs::File::open(path).and_then(|file| {
            let metadata = file.metadata()?;
            // Read up to 1kb to detect the content type
            let n = file.take(1024).read_to_end(&mut self.read_buffer)?;
            let content_type = content_inspector::inspect(&self.read_buffer[..n]);
            self.read_buffer.clear();
            Ok((metadata, content_type))
        });
        let preview = data
            .map(
                |(metadata, content_type)| match (metadata.len(), content_type) {
                    (_, content_inspector::ContentType::BINARY) => CachedPreview::Binary,
                    (size, _) if size > MAX_FILE_SIZE_FOR_PREVIEW => CachedPreview::LargeFile,
                    _ => {
                        // TODO: enable syntax highlighting; blocked by async rendering
                        Document::open(path, None, None)
                            .map(|doc| CachedPreview::Document(Box::new(doc)))
                            .unwrap_or(CachedPreview::NotFound)
                    }
                },
            )
            .unwrap_or(CachedPreview::NotFound);
        self.preview_cache.insert(path.to_owned(), preview);
        Preview::Cached(&self.preview_cache[path])
    }
}

impl<T: Item + 'static> Component for FilePicker<T> {
    fn render(&mut self, area: Rect, surface: &mut Surface, cx: &mut Context) {
        // +---------+ +---------+
        // |prompt   | |preview  |
        // +---------+ |         |
        // |picker   | |         |
        // |         | |         |
        // +---------+ +---------+

        let render_preview = self.picker.show_preview && area.width > MIN_AREA_WIDTH_FOR_PREVIEW;
        // -- Render the frame:
        // clear area
        let background = cx.editor.theme.get("ui.background");
        let text = cx.editor.theme.get("ui.text");
        surface.clear_with(area, background);

        let picker_width = if render_preview {
            area.width / 2
        } else {
            area.width
        };

        let picker_area = area.with_width(picker_width);
        self.picker.render(picker_area, surface, cx);

        if !render_preview {
            return;
        }

        let preview_area = area.clip_left(picker_width);

        // don't like this but the lifetime sucks
        let block = Block::default().borders(Borders::ALL);

        // calculate the inner area inside the box
        let inner = block.inner(preview_area);
        // 1 column gap on either side
        let margin = Margin::horizontal(1);
        let inner = inner.inner(&margin);
        block.render(preview_area, surface);

        if let Some((path, range)) = self.current_file(cx.editor) {
            let preview = self.get_preview(&path, cx.editor);
            let doc = match preview.document() {
                Some(doc) => doc,
                None => {
                    let alt_text = preview.placeholder();
                    let x = inner.x + inner.width.saturating_sub(alt_text.len() as u16) / 2;
                    let y = inner.y + inner.height / 2;
                    surface.set_stringn(x, y, alt_text, inner.width as usize, text);
                    return;
                }
            };

            // align to middle
            let first_line = range
                .map(|(start, end)| {
                    let height = end.saturating_sub(start) + 1;
                    let middle = start + (height.saturating_sub(1) / 2);
                    middle.saturating_sub(inner.height as usize / 2).min(start)
                })
                .unwrap_or(0);

            let offset = Position::new(first_line, 0);

            match EditorView::doc_syntax_highlights(doc, offset, area.height, &cx.editor.theme) {
                DocHighlights::Default(highlights) => EditorView::render_text_highlights(
                    doc,
                    offset,
                    inner,
                    surface,
                    &cx.editor.theme,
                    highlights,
                    &cx.editor.config(),
                ),
                DocHighlights::TreeSitter(highlights) => EditorView::render_text_highlights(
                    doc,
                    offset,
                    inner,
                    surface,
                    &cx.editor.theme,
                    highlights,
                    &cx.editor.config(),
                ),
            }

            // highlight the line
            if let Some((start, end)) = range {
                let offset = start.saturating_sub(first_line) as u16;
                surface.set_style(
                    Rect::new(
                        inner.x,
                        inner.y + offset,
                        inner.width,
                        (end.saturating_sub(start) as u16 + 1)
                            .min(inner.height.saturating_sub(offset)),
                    ),
                    cx.editor
                        .theme
                        .try_get("ui.highlight")
                        .unwrap_or_else(|| cx.editor.theme.get("ui.selection")),
                );
            }
        }
    }

    fn handle_event(&mut self, event: &Event, ctx: &mut Context) -> EventResult {
        // TODO: keybinds for scrolling preview
        self.picker.handle_event(event, ctx)
    }

    fn cursor(&self, area: Rect, ctx: &Editor) -> (Option<Position>, CursorKind) {
        self.picker.cursor(area, ctx)
    }

    fn required_size(&mut self, (width, height): (u16, u16)) -> Option<(u16, u16)> {
        let picker_width = if width > MIN_AREA_WIDTH_FOR_PREVIEW {
            width / 2
        } else {
            width
        };
        self.picker.required_size((picker_width, height))?;
        Some((width, height))
    }
}

pub struct Picker<T: Item> {
    options: Vec<T>,
    editor_data: T::Data,
    // filter: String,
    matcher: Box<Matcher>,
    /// (index, score)
    matches: Vec<(usize, i64)>,

    /// Current height of the completions box
    completion_height: u16,

    cursor: usize,
    // pattern: String,
    prompt: Prompt,
    previous_pattern: String,
    /// Whether to truncate the start (default true)
    pub truncate_start: bool,
    /// Whether to show the preview panel (default true)
    show_preview: bool,

    callback_fn: Box<dyn Fn(&mut Context, &T, Action)>,
}

impl<T: Item> Picker<T> {
    pub fn new(
        options: Vec<T>,
        editor_data: T::Data,
        callback_fn: impl Fn(&mut Context, &T, Action) + 'static,
    ) -> Self {
        let prompt = Prompt::new(
            "".into(),
            None,
            ui::completers::none,
            |_editor: &mut Context, _pattern: &str, _event: PromptEvent| {},
        );

        let mut picker = Self {
            options,
            editor_data,
            matcher: Box::new(Matcher::default()),
            matches: Vec::new(),
            cursor: 0,
            prompt,
            previous_pattern: String::new(),
            truncate_start: true,
            show_preview: true,
            callback_fn: Box::new(callback_fn),
            completion_height: 0,
        };

        // scoring on empty input:
        // TODO: just reuse score()
        picker.matches.extend(
            picker
                .options
                .iter()
                .enumerate()
                .map(|(index, _option)| (index, 0)),
        );

        picker
    }

    pub fn score(&mut self) {
        let now = Instant::now();

        let pattern = self.prompt.line();

        if pattern == &self.previous_pattern {
            return;
        }

        if pattern.is_empty() {
            // Fast path for no pattern.
            self.matches.clear();
            self.matches.extend(
                self.options
                    .iter()
                    .enumerate()
                    .map(|(index, _option)| (index, 0)),
            );
        } else if pattern.starts_with(&self.previous_pattern) {
            let query = FuzzyQuery::new(pattern);
            // optimization: if the pattern is a more specific version of the previous one
            // then we can score the filtered set.
            self.matches.retain_mut(|(index, score)| {
                let option = &self.options[*index];
                let text = option.sort_text(&self.editor_data);

                match query.fuzzy_match(&text, &self.matcher) {
                    Some(s) => {
                        // Update the score
                        *score = s;
                        true
                    }
                    None => false,
                }
            });

            self.matches
                .sort_unstable_by_key(|(_, score)| Reverse(*score));
        } else {
            let query = FuzzyQuery::new(pattern);
            self.matches.clear();
            self.matches.extend(
                self.options
                    .iter()
                    .enumerate()
                    .filter_map(|(index, option)| {
                        let text = option.filter_text(&self.editor_data);

                        query
                            .fuzzy_match(&text, &self.matcher)
                            .map(|score| (index, score))
                    }),
            );
            self.matches
                .sort_unstable_by_key(|(_, score)| Reverse(*score));
        }

        log::debug!("picker score {:?}", Instant::now().duration_since(now));

        // reset cursor position
        self.cursor = 0;
        self.previous_pattern.clone_from(pattern);
    }

    /// Move the cursor by a number of lines, either down (`Forward`) or up (`Backward`)
    pub fn move_by(&mut self, amount: usize, direction: Direction) {
        let len = self.matches.len();

        if len == 0 {
            // No results, can't move.
            return;
        }

        match direction {
            Direction::Forward => {
                self.cursor = self.cursor.saturating_add(amount) % len;
            }
            Direction::Backward => {
                self.cursor = self.cursor.saturating_add(len).saturating_sub(amount) % len;
            }
        }
    }

    /// Move the cursor down by exactly one page. After the last page comes the first page.
    pub fn page_up(&mut self) {
        self.move_by(self.completion_height as usize, Direction::Backward);
    }

    /// Move the cursor up by exactly one page. After the first page comes the last page.
    pub fn page_down(&mut self) {
        self.move_by(self.completion_height as usize, Direction::Forward);
    }

    /// Move the cursor to the first entry
    pub fn to_start(&mut self) {
        self.cursor = 0;
    }

    /// Move the cursor to the last entry
    pub fn to_end(&mut self) {
        self.cursor = self.matches.len().saturating_sub(1);
    }

    pub fn selection(&self) -> Option<&T> {
        self.matches
            .get(self.cursor)
            .map(|(index, _score)| &self.options[*index])
    }

    pub fn toggle_preview(&mut self) {
        self.show_preview = !self.show_preview;
    }

    fn prompt_handle_event(&mut self, event: &Event, cx: &mut Context) -> EventResult {
        if let EventResult::Consumed(_) = self.prompt.handle_event(event, cx) {
            // TODO: recalculate only if pattern changed
            self.score();
        }
        EventResult::Consumed(None)
    }
}

// process:
// - read all the files into a list, maxed out at a large value
// - on input change:
//  - score all the names in relation to input

impl<T: Item + 'static> Component for Picker<T> {
    fn required_size(&mut self, viewport: (u16, u16)) -> Option<(u16, u16)> {
        self.completion_height = viewport.1.saturating_sub(4);
        Some(viewport)
    }

    fn handle_event(&mut self, event: &Event, cx: &mut Context) -> EventResult {
        let key_event = match event {
            Event::Key(event) => *event,
            Event::Paste(..) => return self.prompt_handle_event(event, cx),
            Event::Resize(..) => return EventResult::Consumed(None),
            _ => return EventResult::Ignored(None),
        };

        let close_fn = EventResult::Consumed(Some(Box::new(|compositor: &mut Compositor, _cx| {
            // remove the layer
            compositor.last_picker = compositor.pop();
        })));

        match key_event {
            shift!(Tab) | key!(Up) | ctrl!('p') => {
                self.move_by(1, Direction::Backward);
            }
            key!(Tab) | key!(Down) | ctrl!('n') => {
                self.move_by(1, Direction::Forward);
            }
            key!(PageDown) | ctrl!('d') => {
                self.page_down();
            }
            key!(PageUp) | ctrl!('u') => {
                self.page_up();
            }
            key!(Home) => {
                self.to_start();
            }
            key!(End) => {
                self.to_end();
            }
            key!(Esc) | ctrl!('c') => {
                return close_fn;
            }
            key!(Enter) => {
                if let Some(option) = self.selection() {
                    (self.callback_fn)(cx, option, Action::Replace);
                }
                return close_fn;
            }
            ctrl!('s') => {
                if let Some(option) = self.selection() {
                    (self.callback_fn)(cx, option, Action::HorizontalSplit);
                }
                return close_fn;
            }
            ctrl!('v') => {
                if let Some(option) = self.selection() {
                    (self.callback_fn)(cx, option, Action::VerticalSplit);
                }
                return close_fn;
            }
            ctrl!('t') => {
                self.toggle_preview();
            }
            _ => {
                self.prompt_handle_event(event, cx);
            }
        }

        EventResult::Consumed(None)
    }

    fn render(&mut self, area: Rect, surface: &mut Surface, cx: &mut Context) {
        let text_style = cx.editor.theme.get("ui.text");
        let selected = cx.editor.theme.get("ui.text.focus");
        let highlighted = cx.editor.theme.get("special").add_modifier(Modifier::BOLD);

        // -- Render the frame:
        // clear area
        let background = cx.editor.theme.get("ui.background");
        surface.clear_with(area, background);

        // don't like this but the lifetime sucks
        let block = Block::default().borders(Borders::ALL);

        // calculate the inner area inside the box
        let inner = block.inner(area);

        block.render(area, surface);

        // -- Render the input bar:

        let area = inner.clip_left(1).with_height(1);

        let count = format!("{}/{}", self.matches.len(), self.options.len());
        surface.set_stringn(
            (area.x + area.width).saturating_sub(count.len() as u16 + 1),
            area.y,
            &count,
            (count.len()).min(area.width as usize),
            text_style,
        );

        self.prompt.render(area, surface, cx);

        // -- Separator
        let sep_style = cx.editor.theme.get("ui.background.separator");
        let borders = BorderType::line_symbols(BorderType::Plain);
        for x in inner.left()..inner.right() {
            if let Some(cell) = surface.get_mut(x, inner.y + 1) {
                cell.set_symbol(borders.horizontal).set_style(sep_style);
            }
        }

        // -- Render the contents:
        // subtract area of prompt from top and current item marker " > " from left
        let inner = inner.clip_top(2).clip_left(3);

        let rows = inner.height;
        let offset = self.cursor - (self.cursor % std::cmp::max(1, rows as usize));

        let files = self
            .matches
            .iter()
            .skip(offset)
            .map(|(index, _score)| (*index, self.options.get(*index).unwrap()));

        for (i, (_index, option)) in files.take(rows as usize).enumerate() {
            let is_active = i == (self.cursor - offset);
            if is_active {
                surface.set_string(
                    inner.x.saturating_sub(3),
                    inner.y + i as u16,
                    " > ",
                    selected,
                );
                surface.set_style(
                    Rect::new(inner.x, inner.y + i as u16, inner.width, 1),
                    selected,
                );
            }

            let spans = option.label(&self.editor_data);
            let (_score, highlights) = FuzzyQuery::new(self.prompt.line())
                .fuzzy_indicies(&String::from(&spans), &self.matcher)
                .unwrap_or_default();

            spans.0.into_iter().fold(inner, |pos, span| {
                let new_x = surface
                    .set_string_truncated(
                        pos.x,
                        pos.y + i as u16,
                        &span.content,
                        pos.width as usize,
                        |idx| {
                            if highlights.contains(&idx) {
                                highlighted.patch(span.style)
                            } else if is_active {
                                selected.patch(span.style)
                            } else {
                                text_style.patch(span.style)
                            }
                        },
                        true,
                        self.truncate_start,
                    )
                    .0;
                pos.clip_left(new_x - pos.x)
            });
        }
    }

    fn cursor(&self, area: Rect, editor: &Editor) -> (Option<Position>, CursorKind) {
        let block = Block::default().borders(Borders::ALL);
        // calculate the inner area inside the box
        let inner = block.inner(area);

        // prompt area
        let area = inner.clip_left(1).with_height(1);

        self.prompt.cursor(area, editor)
    }
}<|MERGE_RESOLUTION|>--- conflicted
+++ resolved
@@ -1,11 +1,7 @@
 use crate::{
     compositor::{Component, Compositor, Context, Event, EventResult},
     ctrl, key, shift,
-<<<<<<< HEAD
-    ui::{self, editor::DocHighlights, EditorView},
-=======
-    ui::{self, fuzzy_match::FuzzyQuery, EditorView},
->>>>>>> 435a5581
+    ui::{self, editor::DocHighlights, fuzzy_match::FuzzyQuery, EditorView},
 };
 use tui::{
     buffer::Buffer as Surface,

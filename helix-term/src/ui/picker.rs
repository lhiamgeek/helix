use crate::{
    compositor::{Component, Compositor, Context, Event, EventResult},
    ctrl, key, shift,
    ui::{self, editor::DocHighlights, fuzzy_match::FuzzyQuery, EditorView},
};
use tui::{
    buffer::Buffer as Surface,
    widgets::{Block, BorderType, Borders},
};

use fuzzy_matcher::skim::SkimMatcherV2 as Matcher;
use tui::widgets::Widget;

use std::time::Instant;
use std::{
    cmp::Reverse,
    collections::HashMap,
    io::Read,
    path::{Path, PathBuf},
};

use crate::ui::{Prompt, PromptEvent};
use helix_core::{movement::Direction, Position};
use helix_view::{
    editor::Action,
    graphics::{CursorKind, Margin, Modifier, Rect},
    Document, Editor,
};

use super::menu::Item;

pub const MIN_AREA_WIDTH_FOR_PREVIEW: u16 = 72;
/// Biggest file size to preview in bytes
pub const MAX_FILE_SIZE_FOR_PREVIEW: u64 = 10 * 1024 * 1024;

/// File path and range of lines (used to align and highlight lines)
pub type FileLocation = (PathBuf, Option<(usize, usize)>);

pub struct FilePicker<T: Item> {
    picker: Picker<T>,
    pub truncate_start: bool,
    /// Caches paths to documents
    preview_cache: HashMap<PathBuf, CachedPreview>,
    read_buffer: Vec<u8>,
    /// Given an item in the picker, return the file path and line number to display.
    file_fn: Box<dyn Fn(&Editor, &T) -> Option<FileLocation>>,
}

pub enum CachedPreview {
    Document(Box<Document>),
    Binary,
    LargeFile,
    NotFound,
}

// We don't store this enum in the cache so as to avoid lifetime constraints
// from borrowing a document already opened in the editor.
pub enum Preview<'picker, 'editor> {
    Cached(&'picker CachedPreview),
    EditorDocument(&'editor Document),
}

impl Preview<'_, '_> {
    fn document(&self) -> Option<&Document> {
        match self {
            Preview::EditorDocument(doc) => Some(doc),
            Preview::Cached(CachedPreview::Document(doc)) => Some(doc),
            _ => None,
        }
    }

    /// Alternate text to show for the preview.
    fn placeholder(&self) -> &str {
        match *self {
            Self::EditorDocument(_) => "<File preview>",
            Self::Cached(preview) => match preview {
                CachedPreview::Document(_) => "<File preview>",
                CachedPreview::Binary => "<Binary file>",
                CachedPreview::LargeFile => "<File too large to preview>",
                CachedPreview::NotFound => "<File not found>",
            },
        }
    }
}

impl<T: Item> FilePicker<T> {
    pub fn new(
        options: Vec<T>,
        editor_data: T::Data,
        callback_fn: impl Fn(&mut Context, &T, Action) + 'static,
        preview_fn: impl Fn(&Editor, &T) -> Option<FileLocation> + 'static,
    ) -> Self {
        let truncate_start = true;
        let mut picker = Picker::new(options, editor_data, callback_fn);
        picker.truncate_start = truncate_start;

        Self {
            picker,
            truncate_start,
            preview_cache: HashMap::new(),
            read_buffer: Vec::with_capacity(1024),
            file_fn: Box::new(preview_fn),
        }
    }

    pub fn truncate_start(mut self, truncate_start: bool) -> Self {
        self.truncate_start = truncate_start;
        self.picker.truncate_start = truncate_start;
        self
    }

    pub fn add_options(&mut self, options: Vec<T>) {
        self.picker.add_options(options);
    }

    fn current_file(&self, editor: &Editor) -> Option<FileLocation> {
        self.picker
            .selection()
            .and_then(|current| (self.file_fn)(editor, current))
            .and_then(|(path, line)| {
                helix_core::path::get_canonicalized_path(&path)
                    .ok()
                    .zip(Some(line))
            })
    }

    /// Get (cached) preview for a given path. If a document corresponding
    /// to the path is already open in the editor, it is used instead.
    fn get_preview<'picker, 'editor>(
        &'picker mut self,
        path: &Path,
        editor: &'editor Editor,
    ) -> Preview<'picker, 'editor> {
        if let Some(doc) = editor.document_by_path(path) {
            return Preview::EditorDocument(doc);
        }

        if self.preview_cache.contains_key(path) {
            return Preview::Cached(&self.preview_cache[path]);
        }

        let data = std::fs::File::open(path).and_then(|file| {
            let metadata = file.metadata()?;
            // Read up to 1kb to detect the content type
            let n = file.take(1024).read_to_end(&mut self.read_buffer)?;
            let content_type = content_inspector::inspect(&self.read_buffer[..n]);
            self.read_buffer.clear();
            Ok((metadata, content_type))
        });
        let preview = data
            .map(
                |(metadata, content_type)| match (metadata.len(), content_type) {
                    (_, content_inspector::ContentType::BINARY) => CachedPreview::Binary,
                    (size, _) if size > MAX_FILE_SIZE_FOR_PREVIEW => CachedPreview::LargeFile,
                    _ => {
                        // TODO: enable syntax highlighting; blocked by async rendering
                        Document::open(path, None, None)
                            .map(|doc| CachedPreview::Document(Box::new(doc)))
                            .unwrap_or(CachedPreview::NotFound)
                    }
                },
            )
            .unwrap_or(CachedPreview::NotFound);
        self.preview_cache.insert(path.to_owned(), preview);
        Preview::Cached(&self.preview_cache[path])
    }
}

impl<T: Item + 'static> Component for FilePicker<T> {
    fn render(&mut self, area: Rect, surface: &mut Surface, cx: &mut Context) {
        // +---------+ +---------+
        // |prompt   | |preview  |
        // +---------+ |         |
        // |picker   | |         |
        // |         | |         |
        // +---------+ +---------+

        let render_preview = self.picker.show_preview && area.width > MIN_AREA_WIDTH_FOR_PREVIEW;
        // -- Render the frame:
        // clear area
        let background = cx.editor.theme.get("ui.background");
        let text = cx.editor.theme.get("ui.text");
        surface.clear_with(area, background);

        let picker_width = if render_preview {
            area.width / 2
        } else {
            area.width
        };

        let picker_area = area.with_width(picker_width);
        self.picker.render(picker_area, surface, cx);

        if !render_preview {
            return;
        }

        let preview_area = area.clip_left(picker_width);

        // don't like this but the lifetime sucks
        let block = Block::default().borders(Borders::ALL);

        // calculate the inner area inside the box
        let inner = block.inner(preview_area);
        // 1 column gap on either side
        let margin = Margin::horizontal(1);
        let inner = inner.inner(&margin);
        block.render(preview_area, surface);

        if let Some((path, range)) = self.current_file(cx.editor) {
            let preview = self.get_preview(&path, cx.editor);
            let doc = match preview.document() {
                Some(doc) => doc,
                None => {
                    let alt_text = preview.placeholder();
                    let x = inner.x + inner.width.saturating_sub(alt_text.len() as u16) / 2;
                    let y = inner.y + inner.height / 2;
                    surface.set_stringn(x, y, alt_text, inner.width as usize, text);
                    return;
                }
            };

            // align to middle
            let first_line = range
                .map(|(start, end)| {
                    let height = end.saturating_sub(start) + 1;
                    let middle = start + (height.saturating_sub(1) / 2);
                    middle.saturating_sub(inner.height as usize / 2).min(start)
                })
                .unwrap_or(0);

            let offset = Position::new(first_line, 0);

            match EditorView::doc_syntax_highlights(doc, offset, area.height, &cx.editor.theme) {
                DocHighlights::Default(highlights) => EditorView::render_text_highlights(
                    doc,
                    offset,
                    inner,
                    surface,
                    &cx.editor.theme,
                    highlights,
                    &cx.editor.config(),
                ),
                DocHighlights::TreeSitter(highlights) => EditorView::render_text_highlights(
                    doc,
                    offset,
                    inner,
                    surface,
                    &cx.editor.theme,
                    highlights,
                    &cx.editor.config(),
                ),
            }

            // highlight the line
            if let Some((start, end)) = range {
                let offset = start.saturating_sub(first_line) as u16;
                surface.set_style(
                    Rect::new(
                        inner.x,
                        inner.y + offset,
                        inner.width,
                        (end.saturating_sub(start) as u16 + 1)
                            .min(inner.height.saturating_sub(offset)),
                    ),
                    cx.editor
                        .theme
                        .try_get("ui.highlight")
                        .unwrap_or_else(|| cx.editor.theme.get("ui.selection")),
                );
            }
        }
    }

    fn handle_event(&mut self, event: &Event, ctx: &mut Context) -> EventResult {
        // TODO: keybinds for scrolling preview
        self.picker.handle_event(event, ctx)
    }

    fn cursor(&self, area: Rect, ctx: &Editor) -> (Option<Position>, CursorKind) {
        self.picker.cursor(area, ctx)
    }

    fn required_size(&mut self, (width, height): (u16, u16)) -> Option<(u16, u16)> {
        let picker_width = if width > MIN_AREA_WIDTH_FOR_PREVIEW {
            width / 2
        } else {
            width
        };
        self.picker.required_size((picker_width, height))?;
        Some((width, height))
    }
}

pub struct Picker<T: Item> {
    options: Vec<T>,
    editor_data: T::Data,
    // filter: String,
    matcher: Box<Matcher>,
    /// (index, score)
    matches: Vec<(usize, i64)>,

    /// Current height of the completions box
    completion_height: u16,

    cursor: usize,
    // pattern: String,
    prompt: Prompt,
    previous_pattern: String,
    /// Whether to truncate the start (default true)
    pub truncate_start: bool,
    /// Whether to show the preview panel (default true)
    show_preview: bool,

    callback_fn: Box<dyn Fn(&mut Context, &T, Action)>,
}

impl<T: Item> Picker<T> {
    pub fn new(
        options: Vec<T>,
        editor_data: T::Data,
        callback_fn: impl Fn(&mut Context, &T, Action) + 'static,
    ) -> Self {
        let prompt = Prompt::new(
            "".into(),
            None,
            ui::completers::none,
            |_editor: &mut Context, _pattern: &str, _event: PromptEvent| {},
        );

        let mut picker = Self {
            options,
            editor_data,
            matcher: Box::new(Matcher::default()),
            matches: Vec::new(),
            cursor: 0,
            prompt,
            previous_pattern: String::new(),
            truncate_start: true,
            show_preview: true,
            callback_fn: Box::new(callback_fn),
            completion_height: 0,
        };

        picker.recalculate_score(None, true, true);
        picker
    }

    pub fn recalculate_score(
        &mut self,
        pattern: Option<String>,
        reset_cursor: bool,
        force_recalculation: bool,
    ) {
        let cursor = self.cursor;
        if reset_cursor {
            self.cursor = 0
        }

        let pattern = match pattern {
            Some(pattern) if pattern == self.previous_pattern && !force_recalculation => return,
            None if !force_recalculation => return,
            None => self.previous_pattern.clone(),
            Some(pattern) => pattern,
        };

        let now = Instant::now();

        let prev_matched_option = if !reset_cursor {
            self.matches.get(cursor).map(|(index, _)| *index)
        } else {
            None
        };

        if pattern.is_empty() {
            // Fast path for no pattern.
            self.matches.clear();
            self.matches.extend(
                self.options
                    .iter()
                    .enumerate()
                    .map(|(index, _option)| (index, 0)),
            );
        } else if pattern.starts_with(&self.previous_pattern) {
            let query = FuzzyQuery::new(pattern);
            // optimization: if the pattern is a more specific version of the previous one
            // then we can score the filtered set.
            self.matches.retain_mut(|(index, score)| {
                let option = &self.options[*index];
                let text = option.sort_text(&self.editor_data);

<<<<<<< HEAD
                match self.matcher.fuzzy_match(&text, &pattern) {
=======
                match query.fuzzy_match(&text, &self.matcher) {
>>>>>>> cbf1ea70
                    Some(s) => {
                        // Update the score
                        *score = s;
                        true
                    }
                    None => false,
                }
            });

            self.matches
                .sort_unstable_by_key(|(_, score)| Reverse(*score));
        } else {
            let query = FuzzyQuery::new(pattern);
            self.matches.clear();
            self.matches.extend(
                self.options
                    .iter()
                    .enumerate()
                    .filter_map(|(index, option)| {
                        let text = option.filter_text(&self.editor_data);

<<<<<<< HEAD
                        self.matcher
                            .fuzzy_match(&text, &pattern)
=======
                        query
                            .fuzzy_match(&text, &self.matcher)
>>>>>>> cbf1ea70
                            .map(|score| (index, score))
                    }),
            );
            self.matches
                .sort_unstable_by_key(|(_, score)| Reverse(*score));
        }

        log::debug!("picker score {:?}", Instant::now().duration_since(now));

        // reset cursor position or recover position based on previous matched option
        if let Some(prev_matched_option) = prev_matched_option {
            self.cursor = self
                .matches
                .iter()
                .enumerate()
                .find_map(|(index, m)| {
                    if m.0 == prev_matched_option {
                        Some(index)
                    } else {
                        None
                    }
                })
                .unwrap_or(0);
        }
        self.previous_pattern = pattern;
    }

    pub fn score(&mut self, reset_cursor: bool) {
        let pattern = self.prompt.line().clone();
        self.recalculate_score(Some(pattern), reset_cursor, false);
    }

    pub fn add_options(&mut self, mut options: Vec<T>) {
        self.options.append(&mut options);
        self.recalculate_score(None, false, true);
    }

    /// Move the cursor by a number of lines, either down (`Forward`) or up (`Backward`)
    pub fn move_by(&mut self, amount: usize, direction: Direction) {
        let len = self.matches.len();

        if len == 0 {
            // No results, can't move.
            return;
        }

        match direction {
            Direction::Forward => {
                self.cursor = self.cursor.saturating_add(amount) % len;
            }
            Direction::Backward => {
                self.cursor = self.cursor.saturating_add(len).saturating_sub(amount) % len;
            }
        }
    }

    /// Move the cursor down by exactly one page. After the last page comes the first page.
    pub fn page_up(&mut self) {
        self.move_by(self.completion_height as usize, Direction::Backward);
    }

    /// Move the cursor up by exactly one page. After the first page comes the last page.
    pub fn page_down(&mut self) {
        self.move_by(self.completion_height as usize, Direction::Forward);
    }

    /// Move the cursor to the first entry
    pub fn to_start(&mut self) {
        self.cursor = 0;
    }

    /// Move the cursor to the last entry
    pub fn to_end(&mut self) {
        self.cursor = self.matches.len().saturating_sub(1);
    }

    pub fn selection(&self) -> Option<&T> {
        self.matches
            .get(self.cursor)
            .map(|(index, _score)| &self.options[*index])
    }

    pub fn toggle_preview(&mut self) {
        self.show_preview = !self.show_preview;
    }

    fn prompt_handle_event(&mut self, event: &Event, cx: &mut Context) -> EventResult {
        if let EventResult::Consumed(_) = self.prompt.handle_event(event, cx) {
            self.score(true);
        }
        EventResult::Consumed(None)
    }
}

// process:
// - read all the files into a list, maxed out at a large value
// - on input change:
//  - score all the names in relation to input

impl<T: Item + 'static> Component for Picker<T> {
    fn required_size(&mut self, viewport: (u16, u16)) -> Option<(u16, u16)> {
        self.completion_height = viewport.1.saturating_sub(4);
        Some(viewport)
    }

    fn handle_event(&mut self, event: &Event, cx: &mut Context) -> EventResult {
        let key_event = match event {
            Event::Key(event) => *event,
            Event::Paste(..) => return self.prompt_handle_event(event, cx),
            Event::Resize(..) => return EventResult::Consumed(None),
            _ => return EventResult::Ignored(None),
        };

        let close_fn = EventResult::Consumed(Some(Box::new(|compositor: &mut Compositor, _cx| {
            // remove the layer
            compositor.last_picker = compositor.pop();
        })));

        match key_event {
            shift!(Tab) | key!(Up) | ctrl!('p') => {
                self.move_by(1, Direction::Backward);
            }
            key!(Tab) | key!(Down) | ctrl!('n') => {
                self.move_by(1, Direction::Forward);
            }
            key!(PageDown) | ctrl!('d') => {
                self.page_down();
            }
            key!(PageUp) | ctrl!('u') => {
                self.page_up();
            }
            key!(Home) => {
                self.to_start();
            }
            key!(End) => {
                self.to_end();
            }
            key!(Esc) | ctrl!('c') => {
                return close_fn;
            }
            key!(Enter) => {
                if let Some(option) = self.selection() {
                    (self.callback_fn)(cx, option, Action::Replace);
                }
                return close_fn;
            }
            ctrl!('s') => {
                if let Some(option) = self.selection() {
                    (self.callback_fn)(cx, option, Action::HorizontalSplit);
                }
                return close_fn;
            }
            ctrl!('v') => {
                if let Some(option) = self.selection() {
                    (self.callback_fn)(cx, option, Action::VerticalSplit);
                }
                return close_fn;
            }
            ctrl!('t') => {
                self.toggle_preview();
            }
            _ => {
                self.prompt_handle_event(event, cx);
            }
        }

        EventResult::Consumed(None)
    }

    fn render(&mut self, area: Rect, surface: &mut Surface, cx: &mut Context) {
        let text_style = cx.editor.theme.get("ui.text");
        let selected = cx.editor.theme.get("ui.text.focus");
        let highlighted = cx.editor.theme.get("special").add_modifier(Modifier::BOLD);

        // -- Render the frame:
        // clear area
        let background = cx.editor.theme.get("ui.background");
        surface.clear_with(area, background);

        // don't like this but the lifetime sucks
        let block = Block::default().borders(Borders::ALL);

        // calculate the inner area inside the box
        let inner = block.inner(area);

        block.render(area, surface);

        // -- Render the input bar:

        let area = inner.clip_left(1).with_height(1);

        let count = format!("{}/{}", self.matches.len(), self.options.len());
        surface.set_stringn(
            (area.x + area.width).saturating_sub(count.len() as u16 + 1),
            area.y,
            &count,
            (count.len()).min(area.width as usize),
            text_style,
        );

        self.prompt.render(area, surface, cx);

        // -- Separator
        let sep_style = cx.editor.theme.get("ui.background.separator");
        let borders = BorderType::line_symbols(BorderType::Plain);
        for x in inner.left()..inner.right() {
            if let Some(cell) = surface.get_mut(x, inner.y + 1) {
                cell.set_symbol(borders.horizontal).set_style(sep_style);
            }
        }

        // -- Render the contents:
        // subtract area of prompt from top and current item marker " > " from left
        let inner = inner.clip_top(2).clip_left(3);

        let rows = inner.height;
        let offset = self.cursor - (self.cursor % std::cmp::max(1, rows as usize));

        let files = self
            .matches
            .iter()
            .skip(offset)
            .map(|(index, _score)| (*index, self.options.get(*index).unwrap()));

        for (i, (_index, option)) in files.take(rows as usize).enumerate() {
            let is_active = i == (self.cursor - offset);
            if is_active {
                surface.set_string(
                    inner.x.saturating_sub(3),
                    inner.y + i as u16,
                    " > ",
                    selected,
                );
                surface.set_style(
                    Rect::new(inner.x, inner.y + i as u16, inner.width, 1),
                    selected,
                );
            }

            let spans = option.label(&self.editor_data);
            let (_score, highlights) = FuzzyQuery::new(self.prompt.line())
                .fuzzy_indicies(&String::from(&spans), &self.matcher)
                .unwrap_or_default();

            spans.0.into_iter().fold(inner, |pos, span| {
                let new_x = surface
                    .set_string_truncated(
                        pos.x,
                        pos.y + i as u16,
                        &span.content,
                        pos.width as usize,
                        |idx| {
                            if highlights.contains(&idx) {
                                highlighted.patch(span.style)
                            } else if is_active {
                                selected.patch(span.style)
                            } else {
                                text_style.patch(span.style)
                            }
                        },
                        true,
                        self.truncate_start,
                    )
                    .0;
                pos.clip_left(new_x - pos.x)
            });
        }
    }

    fn cursor(&self, area: Rect, editor: &Editor) -> (Option<Position>, CursorKind) {
        let block = Block::default().borders(Borders::ALL);
        // calculate the inner area inside the box
        let inner = block.inner(area);

        // prompt area
        let area = inner.clip_left(1).with_height(1);

        self.prompt.cursor(area, editor)
    }
}<|MERGE_RESOLUTION|>--- conflicted
+++ resolved
@@ -382,18 +382,14 @@
                     .map(|(index, _option)| (index, 0)),
             );
         } else if pattern.starts_with(&self.previous_pattern) {
-            let query = FuzzyQuery::new(pattern);
+            let query = FuzzyQuery::new(&pattern);
             // optimization: if the pattern is a more specific version of the previous one
             // then we can score the filtered set.
             self.matches.retain_mut(|(index, score)| {
                 let option = &self.options[*index];
                 let text = option.sort_text(&self.editor_data);
 
-<<<<<<< HEAD
-                match self.matcher.fuzzy_match(&text, &pattern) {
-=======
                 match query.fuzzy_match(&text, &self.matcher) {
->>>>>>> cbf1ea70
                     Some(s) => {
                         // Update the score
                         *score = s;
@@ -406,7 +402,7 @@
             self.matches
                 .sort_unstable_by_key(|(_, score)| Reverse(*score));
         } else {
-            let query = FuzzyQuery::new(pattern);
+            let query = FuzzyQuery::new(&pattern);
             self.matches.clear();
             self.matches.extend(
                 self.options
@@ -415,13 +411,8 @@
                     .filter_map(|(index, option)| {
                         let text = option.filter_text(&self.editor_data);
 
-<<<<<<< HEAD
-                        self.matcher
-                            .fuzzy_match(&text, &pattern)
-=======
                         query
                             .fuzzy_match(&text, &self.matcher)
->>>>>>> cbf1ea70
                             .map(|score| (index, score))
                     }),
             );

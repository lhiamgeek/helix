--- conflicted
+++ resolved
@@ -5,13 +5,8 @@
  (#eq? @function "#match?"))
 
 ; highlight inheritance comments
-<<<<<<< HEAD
 (((comment) @keyword.directive)
- (#match? @keyword.directive "^;\ +inherits *:"))
-=======
-((query . (comment) @keyword.directive)
  (#match? @keyword.directive "^; +inherits *:"))
->>>>>>> 52bb1103
 
 [
   "("
